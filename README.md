# APS_Umberto_Ferrara — WP4

**Componenti**  
- Issuer (FastAPI) → `http://localhost:8001/docs`  
- Verifier (FastAPI) → `http://localhost:8002/docs`  
- Wallet (CLI) → `docker-compose run --rm wallet python main.py <comando>`

## Setup

```bash
# 1. Clona il repo
git clone https://github.com/umbes18/APS_Umberto_Ferrara.git
cd APS_Umberto_Ferrara

# 2. Avvia via Docker Compose
<<<<<<< HEAD
docker-compose up --build -d
=======
>>>>>>> a10360e7
docker-compose down
docker-compose up --build -d

<|MERGE_RESOLUTION|>--- conflicted
+++ resolved
@@ -13,10 +13,6 @@
 cd APS_Umberto_Ferrara
 
 # 2. Avvia via Docker Compose
-<<<<<<< HEAD
-docker-compose up --build -d
-=======
->>>>>>> a10360e7
 docker-compose down
 docker-compose up --build -d
 
